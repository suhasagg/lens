package client

import (
	"context"
	"errors"
	"fmt"
	"time"

	codectypes "github.com/cosmos/cosmos-sdk/codec/types"
	sdk "github.com/cosmos/cosmos-sdk/types"
	sdkerrors "github.com/cosmos/cosmos-sdk/types/errors"
	ctypes "github.com/tendermint/tendermint/rpc/core/types"
	tmtypes "github.com/tendermint/tendermint/types"
)

const (
	defaultBroadcastWaitTimeout = 10 * time.Minute
	errUnknown                  = "unknown"
)

func (cc *ChainClient) BroadcastTx(ctx context.Context, tx []byte) (*sdk.TxResponse, error) {
	var (
		blockTimeout time.Duration = defaultBroadcastWaitTimeout
		err          error
	)

	if cc.Config.BlockTimeout != "" {
		blockTimeout, err = time.ParseDuration(cc.Config.BlockTimeout)
		if err != nil {
			// Did you call Validate() method on ChainClientConfig struct
			// before coming here?
			return nil, err
		}
	}

	return broadcastTx(
		ctx,
		cc.RPCClient,
		cc.Codec.TxConfig.TxDecoder(),
		tx,
		blockTimeout,
	)
}

type rpcTxBroadcaster interface {
	Tx(ctx context.Context, hash []byte, prove bool) (*ctypes.ResultTx, error)
	BroadcastTxSync(context.Context, tmtypes.Tx) (*ctypes.ResultBroadcastTx, error)

	// TODO: implement commit and async as well
	// BroadcastTxCommit(context.Context, tmtypes.Tx) (*ctypes.ResultBroadcastTxCommit, error)
	// BroadcastTxAsync(context.Context, tmtypes.Tx) (*ctypes.ResultBroadcastTx, error)
}

// broadcastTx broadcasts a TX and then waits for the TX to be included in the block.
// The waiting will either be canceled after the waitTimeout has run out or the context
// exited.
func broadcastTx(
	ctx context.Context,
	broadcaster rpcTxBroadcaster,
	txDecoder sdk.TxDecoder,
	tx []byte,
	waitTimeout time.Duration,
) (*sdk.TxResponse, error) {
	// broadcast tx sync waits for check tx to pass
	// NOTE: this can return w/ a timeout
	// need to investigate if this will leave the tx
	// in the mempool or we can retry the broadcast at that
	// point

	syncRes, err := broadcaster.BroadcastTxSync(ctx, tx)
	if err != nil {
		if syncRes == nil {
			// There are some cases where BroadcastTxSync will return an error but the associated
			// ResultBroadcastTx will be nil.
			return nil, err
		}
		return &sdk.TxResponse{
			Code:      syncRes.Code,
			Codespace: syncRes.Codespace,
			TxHash:    syncRes.Hash.String(),
		}, err
	}
<<<<<<< HEAD
	if syncRes.Codespace == sdkerrors.RootCodespace && syncRes.Code == sdkerrors.ErrWrongSequence.ABCICode() {
		// When the transaction was being built, it was the wrong sequence number.
		// It is the caller's responsibility to rebuild the transaction
		// with the correct sequence number.
		return nil, sdkerrors.ErrWrongSequence
=======

	// ABCIError will return an error other than "unknown" if syncRes.Code is a registered error in syncRes.Codespace
	// This catches all of the sdk errors https://github.com/cosmos/cosmos-sdk/blob/f10f5e5974d2ecbf9efc05bc0bfe1c99fdeed4b6/types/errors/errors.go
	err = errors.Unwrap(sdkerrors.ABCIError(syncRes.Codespace, syncRes.Code, "error broadcasting transaction"))
	if err.Error() != errUnknown {
		return nil, err
>>>>>>> 0d861d49
	}

	// TODO: maybe we need to check if the node has tx indexing enabled?
	// if not, we need to find a new way to block until inclusion in a block

	// wait for tx to be included in a block
	exitAfter := time.After(waitTimeout)
	for {
		select {
		case <-exitAfter:
			return nil, fmt.Errorf("timed out after: %d; %w", waitTimeout, ErrTimeoutAfterWaitingForTxBroadcast)
		// TODO: this is potentially less than optimal and may
		// be better as something configurable
		case <-time.After(time.Millisecond * 100):
			resTx, err := broadcaster.Tx(ctx, syncRes.Hash, false)
			if err == nil {
				return mkTxResult(txDecoder, resTx)
			}
		case <-ctx.Done():
			return nil, ctx.Err()
		}
	}
}

func mkTxResult(txDecoder sdk.TxDecoder, resTx *ctypes.ResultTx) (*sdk.TxResponse, error) {
	txb, err := txDecoder(resTx.Tx)
	if err != nil {
		return nil, err
	}
	p, ok := txb.(intoAny)
	if !ok {
		return nil, fmt.Errorf("expecting a type implementing intoAny, got: %T", txb)
	}
	any := p.AsAny()
	// TODO: maybe don't make up the time here?
	// we can fetch the block for the block time buts thats
	// more round trips
	// TODO: logs get rendered as base64 encoded, need to fix this somehow
	return sdk.NewResponseResultTx(resTx, any, time.Now().Format(time.RFC3339)), nil
}

// Deprecated: this interface is used only internally for scenario we are
// deprecating (StdTxConfig support)
type intoAny interface {
	AsAny() *codectypes.Any
}<|MERGE_RESOLUTION|>--- conflicted
+++ resolved
@@ -80,20 +80,12 @@
 			TxHash:    syncRes.Hash.String(),
 		}, err
 	}
-<<<<<<< HEAD
-	if syncRes.Codespace == sdkerrors.RootCodespace && syncRes.Code == sdkerrors.ErrWrongSequence.ABCICode() {
-		// When the transaction was being built, it was the wrong sequence number.
-		// It is the caller's responsibility to rebuild the transaction
-		// with the correct sequence number.
-		return nil, sdkerrors.ErrWrongSequence
-=======
 
 	// ABCIError will return an error other than "unknown" if syncRes.Code is a registered error in syncRes.Codespace
 	// This catches all of the sdk errors https://github.com/cosmos/cosmos-sdk/blob/f10f5e5974d2ecbf9efc05bc0bfe1c99fdeed4b6/types/errors/errors.go
 	err = errors.Unwrap(sdkerrors.ABCIError(syncRes.Codespace, syncRes.Code, "error broadcasting transaction"))
 	if err.Error() != errUnknown {
 		return nil, err
->>>>>>> 0d861d49
 	}
 
 	// TODO: maybe we need to check if the node has tx indexing enabled?
